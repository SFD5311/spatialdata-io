--- conflicted
+++ resolved
@@ -365,18 +365,13 @@
         )
         image = images[dataset_id + "_cytassist_image"]
         transform_matrices = _get_transform_matrices(metadata, hd_layout)
-<<<<<<< HEAD
-        affine0 = transform_matrices["cytassist_colrow_to_spot_colrow"]
-        affine1 = transform_matrices["spot_colrow_to_microscope_colrow"]
-        set_transformation(image, Sequence([affine0, affine1]), dataset_id)
-=======
         projective0 = transform_matrices["cytassist_colrow_to_spot_colrow"]
         projective1 = transform_matrices["spot_colrow_to_microscope_colrow"]
         projective = projective1 @ projective0
         projective /= projective[2, 2]
         if _projective_matrix_is_affine(projective):
             affine = Affine(projective, input_axes=("x", "y"), output_axes=("x", "y"))
-            set_transformation(image, affine, "global")
+            set_transformation(image, affine, dataset_id)
         else:
             # the projective matrix is not affine, we will separate the affine part and the projective shift, and apply
             # the projective shift to the image
@@ -419,7 +414,6 @@
 
             # we replace the cytassist image with the warped image
             images[dataset_id + "_cytassist_image"] = warped
->>>>>>> 47c1e1d6
 
     sdata = SpatialData(tables=tables, images=images, shapes=shapes, labels=labels)
 
