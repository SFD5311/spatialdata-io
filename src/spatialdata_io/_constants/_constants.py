from enum import unique

from spatialdata_io._constants._enum import ModeEnum


@unique
class CodexKeys(ModeEnum):
    """Keys for *CODEX* formatted dataset."""

    # files and directories
    FCS_FILE = ".fcs"
    FCS_FILE_CSV = ".csv"
    # metadata
    REGION_KEY = "region"
    INSTANCE_KEY = "cell_id"
    SPATIAL_KEY = "spatial"
    # images
    IMAGE_TIF = ".tif"


class CurioKeys(ModeEnum):
    """Keys for *Curio* formatted dataset."""

    # files and directories
    ANNDATA_FILE = "anndata.h5ad"
    CLUSTER_ASSIGNMENT = "cluster_assignment.txt"
    METRICS_FILE = "Metrics.csv"
    VAR_FEATURES_CLUSTERS = "variable_features_clusters.txt"
    VAR_FEATURES_MORANSI = "variable_features_spatial_moransi.txt"
    # metadata
    CATEGORY = "Category"
    REGION = "cells"
    REGION_KEY = "region"
    INSTANCE_KEY = "instance_id"
    TOP_CLUSTER_DEFINING_FEATURES = "Top_cluster_defining_features"


@unique
class CosmxKeys(ModeEnum):
    """Keys for *Nanostring Cosmx* formatted dataset."""

    # files and directories
    COUNTS_SUFFIX = "exprMat_file.csv"
    TRANSCRIPTS_SUFFIX = "tx_file.csv"
    METADATA_SUFFIX = "metadata_file.csv"
    FOV_SUFFIX = "fov_positions_file.csv"
    IMAGES_DIR = "CellComposite"
    LABELS_DIR = "CellLabels"
    # metadata
    FOV = "fov"
    REGION_KEY = "fov_labels"
    INSTANCE_KEY = "cell_ID"
    X_GLOBAL_CELL = "CenterX_global_px"
    Y_GLOBAL_CELL = "CenterY_global_px"
    X_LOCAL_CELL = "CenterX_local_px"
    Y_LOCAL_CELL = "CenterY_local_px"
    X_LOCAL_TRANSCRIPT = "x_local_px"
    Y_LOCAL_TRANSCRIPT = "y_local_px"
    TARGET_OF_TRANSCRIPT = "target"


@unique
class SeqfishKeys(ModeEnum):
    """Keys for *Spatial Genomics SeqFISH* formatted dataset."""

    # file extensions
    CSV_FILE = ".csv"
    TIFF_FILE = ".tiff"
    GEOJSON_FILE = ".geojson"
    # file identifiers
    ROI = "Roi"
    TRANSCRIPT_COORDINATES = "TranscriptList"
    DAPI = "DAPI"
    COUNTS_FILE = "CellxGene"
    SEGMENTATION = "Segmentation"
    CELL_COORDINATES = "CellCoordinates"
    BOUNDARIES = "Boundaries"
    # transcripts
    TRANSCRIPTS_X = "x"
    TRANSCRIPTS_Y = "y"
    FEATURE_KEY = "name"
    INSTANCE_KEY_POINTS = "cell"
    # cells
    AREA = "area"
    CELL_X = "center_x"
    CELL_Y = "center_y"
    # metadata
    SPATIAL_KEY = "spatial"
    REGION_KEY = "region"
    INSTANCE_KEY_TABLE = "instance_id"
    SCALEFEFACTOR_X = "PhysicalSizeX"
    SCALEFEFACTOR_Y = "PhysicalSizeY"


@unique
class XeniumKeys(ModeEnum):
    """Keys for *10X Genomics Xenium* formatted dataset."""

    # specifications
    XENIUM_SPECS = "experiment.xenium"

    # cell identifiers
    CELL_ID = "cell_id"

    # nucleus and cell boundaries
    NUCLEUS_BOUNDARIES_FILE = "nucleus_boundaries.parquet"
    CELL_BOUNDARIES_FILE = "cell_boundaries.parquet"
    BOUNDARIES_VERTEX_X = "vertex_x"
    BOUNDARIES_VERTEX_Y = "vertex_y"

    # transcripts
    TRANSCRIPTS_FILE = "transcripts.parquet"
    TRANSCRIPTS_X = "x_location"
    TRANSCRIPTS_Y = "y_location"
    TRANSCRIPTS_Z = "z_location"
    QUALITY_VALUE = "qv"
    OVERLAPS_NUCLEUS = "overlaps_nucleus"
    FEATURE_NAME = "feature_name"

    # cell features matrix
    CELL_FEATURE_MATRIX_FILE = "cell_feature_matrix.h5"
    CELL_METADATA_FILE = "cells.parquet"
    CELL_X = "x_centroid"
    CELL_Y = "y_centroid"
    CELL_AREA = "cell_area"
    CELL_NUCLEUS_AREA = "nucleus_area"

    # morphology images
    # before version 2.0.0
    MORPHOLOGY_MIP_FILE = "morphology_mip.ome.tif"
    MORPHOLOGY_FOCUS_FILE = "morphology_focus.ome.tif"
    # from version 2.0.0
    MORPHOLOGY_FOCUS_DIR = "morphology_focus"
    MORPHOLOGY_FOCUS_CHANNEL_IMAGE = "morphology_focus_{:04}.ome.tif"
    # from analysis_summary.html > Image QC of https://www.10xgenomics.com/datasets/preview-data-ffpe-human-lung-cancer-with-xenium-multimodal-cell-segmentation-1-standard
    MORPHOLOGY_FOCUS_CHANNEL_0 = "DAPI"  # nuclear
    MORPHOLOGY_FOCUS_CHANNEL_1 = "ATP1A1/CD45/E-Cadherin"  # boundary
    MORPHOLOGY_FOCUS_CHANNEL_2 = "18S"  # interior - RNA
    MORPHOLOGY_FOCUS_CHANNEL_3 = "AlphaSMA/Vimentin"  # interior - protein

    # post-xenium images
    ALIGNED_IF_IMAGE_SUFFIX = "if_image.ome.tif"
    ALIGNED_HE_IMAGE_SUFFIX = "he_image.ome.tif"

    # image alignment suffix
    ALIGNMENT_FILE_SUFFIX_TO_REMOVE = ".ome.tif"
    ALIGNMENT_FILE_SUFFIX_TO_ADD = "alignment.csv"

    # specs keys
    ANALYSIS_SW_VERSION = "analysis_sw_version"
<<<<<<< HEAD
=======
    # spec which contains xeniumranger version whenever xeniumranger is used to resegment the data; the new, resegmented data
    # needs to be parsed by considering the xeniumranger version
>>>>>>> 999a6e9b
    XENIUM_RANGER = "xenium_ranger"

    # zarr file with labels file and cell summary keys
    CELLS_ZARR = "cells.zarr.zip"
    NUCLEUS_COUNT = "nucleus_count"
    Z_LEVEL = "z_level"

    EXPLORER_SELECTION_X = "X"
    EXPLORER_SELECTION_Y = "Y"
    EXPLORER_SELECTION_KEY = "Selection"


@unique
class VisiumKeys(ModeEnum):
    """Keys for *10X Genomics Visium* formatted dataset."""

    # files and directories
    FILTERED_COUNTS_FILE = "filtered_feature_bc_matrix.h5"
    RAW_COUNTS_FILE = "raw_feature_bc_matrix.h5"

    # images
    IMAGE_HIRES_FILE = "spatial/tissue_hires_image.png"
    IMAGE_LOWRES_FILE = "spatial/tissue_lowres_image.png"

    # scalefactors
    SCALEFACTORS_FILE = "scalefactors_json.json"
    SCALEFACTORS_HIRES = "tissue_hires_scalef"
    SCALEFACTORS_LOWRES = "tissue_lowres_scalef"

    # spots
    SPOTS_FILE_1 = "tissue_positions_list.csv"
    SPOTS_FILE_2 = "tissue_positions.csv"
    SPOTS_X = "pxl_col_in_fullres"
    SPOTS_Y = "pxl_row_in_fullres"


@unique
class SteinbockKeys(ModeEnum):
    """Keys for *Steinbock* formatted dataset."""

    # files and directories
    CELLS_FILE = "cells.h5ad"
    DEEPCELL_MASKS_DIR = "masks_deepcell"
    ILASTIK_MASKS_DIR = "masks_ilastik"
    IMAGES_DIR = "ome"

    # suffixes for images and labels
    IMAGE_SUFFIX = ".ome.tiff"
    LABEL_SUFFIX = ".tiff"


@unique
class StereoseqKeys(ModeEnum):
    """Keys for *Stereo-seq* formatted dataset."""

    # file extensions
    GEF_FILE = ".gef"
    TIF_FILE = ".tif"
    # directories
    MERGE = "01.merge"
    COUNT_DIRECTORY = "02.count"
    REGISTER = "03.register"
    TISSUECUT = "04.tissuecut"
    SPATIALCLUSTER = "05.spatialcluster"
    SATURATION = "06.saturation"
    CELLCUT = "041.cellcut"
    CELLCLUSTER = "051.cellcluster"
    # file identifiers
    MASK_TIF = "_mask.tif"
    REGIST_TIF = "_regist.tif"
    TISSUE_TIF = "_tissue_cut.tif"
    CELL_CLUSTER_H5AD = "cell.cluster.h5ad"
    RAW_GEF = ".raw.gef"
    CELLBIN_GEF = ".cellbin.gef"
    TISSUECUT_GEF = ".tissuecut.gef"
    TISSUE_GEM = ".tissue.gem.gz"
    # transcripts
    FEATURE_KEY = "gene"
    GENE_NAME = "geneName"
    CELL_COUNT = "cellCount"
    MAX_MID_COUNT = "maxMIDcount"
    GENE_EXP = "geneExp"
    EXPRESSION = "expression"
    EXON = "exon"
    GENE_ID = "geneID"
    GENE_EXP_EXON = "geneExpExon"
    # cells
    ID = "id"
    CELL_ID = "cellID"
    GENE_COUNT = "geneCount"
    DNBCOUNT = "dnbCount"
    CELL_AREA = "area"
    CELL_TYPE_ID = "cellTypeID"
    CLUSTER_ID = "clusterID"
    CELL_BIN = "cellBin"
    CELL_EXON = "cellExon"
    CELL_DATASET = "cell"
    GENE_EXON = "geneExon"
    CELL_BORDER = "cellBorder"
    CELL_EXP = "cellExp"
    CELL_EXP_EXON = "cellExpExon"
    PADDING_VALUE = 32767
    # metadata
    COUNT = "count"
    EXP_COUNT = "expCount"
    OFFSET = "offset"
    COORD_X = "x"
    COORD_Y = "y"
    SPATIAL_KEY = "spatial"
    REGION = "cells"
    REGION_KEY = "region"
    INSTANCE_KEY = "instance_id"
    BLOCK_INDEX = "blockIndex"
    BLOCK_SIZE = "blockSize"
    CELL_TYPE_LIST = "cellTypeList"
    # bin data and metadata
    BIN1 = "bin1"
    MIN_X = "minX"
    MIN_Y = "minY"
    MAX_X = "maxX"
    MAX_Y = "maxY"
    RESOLUTION = "resolution"


@unique
class McmicroKeys(ModeEnum):
    """Keys for *Mcmicro* formatted dataset."""

    # files and directories
    QUANTIFICATION_DIR = "quantification"
    MARKERS_FILE = "markers.csv"
    IMAGES_DIR_WSI = "registration"
    IMAGES_DIR_TMA = "dearray"
    IMAGE_SUFFIX = ".ome.tif"
    LABELS_DIR = "segmentation"
    ILLUMINATION_DIR = "illumination"
    PARAMS_FILE = "qc/params.yml"
    RAW_DIR = "raw"
    COREOGRAPH_CENTROIDS = "qc/coreograph/centroidsY-X.txt"
    COREOGRAPH_TMA_MAP = "qc/coreograph/TMA_MAP.tif"

    # metadata
    COORDS_X = "X_centroid"
    COORDS_Y = "Y_centroid"
    INSTANCE_KEY = "CellID"
    ILLUMINATION_SUFFIX_DFP = "-dfp"
    ILLUMINATION_SUFFIX_FFP = "-ffp"


@unique
class MerscopeKeys(ModeEnum):
    """Keys for *MERSCOPE* data (Vizgen plateform)"""

    # files and directories
    IMAGES_DIR = "images"
    TRANSFORMATION_FILE = "micron_to_mosaic_pixel_transform.csv"
    TRANSCRIPTS_FILE = "detected_transcripts.csv"
    BOUNDARIES_FILE = "cell_boundaries.parquet"
    COUNTS_FILE = "cell_by_gene.csv"
    CELL_METADATA_FILE = "cell_metadata.csv"

    # VPT default outputs
    CELLPOSE_BOUNDARIES = "cellpose_micron_space.parquet"
    WATERSHED_BOUNDARIES = "watershed_micron_space.parquet"
    VPT_NAME_COUNTS = "cell_by_gene"
    VPT_NAME_OBS = "cell_metadata"
    VPT_NAME_BOUNDARIES = "cell_boundaries"

    # metadata
    METADATA_CELL_KEY = "EntityID"
    COUNTS_CELL_KEY = "cell"
    CELL_X = "center_x"
    CELL_Y = "center_y"
    GLOBAL_X = "global_x"
    GLOBAL_Y = "global_y"
    GLOBAL_Z = "global_z"
    Z_INDEX = "ZIndex"
    REGION_KEY = "cells_region"
    GENE_KEY = "gene"


@unique
class DbitKeys(ModeEnum):
    """Keys for DBiT formatted dataset."""

    # files and directories
    COUNTS_FILE = ".h5ad"
    # barcodes_file
    BARCODE_POSITION = "barcode_list"
    # image
    IMAGE_LOWRES_FILE = "tissue_lowres_image.png"


@unique
class VisiumHDKeys(ModeEnum):
    """Keys for *10X Genomics Visium hd* formatted dataset."""

    # directories
    SPATIAL = "spatial"
    DEFAULT_BIN = "square_008um"
    BIN_PREFIX = "square_"
    MICROSCOPE_IMAGE = "microscope_image"
    BINNED_OUTPUTS = "binned_outputs"

    # counts and locations files
    FILTERED_COUNTS_FILE = "filtered_feature_bc_matrix.h5"
    RAW_COUNTS_FILE = "raw_feature_bc_matrix.h5"
    TISSUE_POSITIONS_FILE = "tissue_positions.parquet"

    # images
    IMAGE_HIRES_FILE = "tissue_hires_image.png"
    IMAGE_LOWRES_FILE = "tissue_lowres_image.png"
    IMAGE_CYTASSIST = "cytassist_image.tiff"

    # scalefactors
    SCALEFACTORS_FILE = "scalefactors_json.json"

    # scalefactors keys
    SCALEFACTORS_HIRES = "tissue_hires_scalef"
    SCALEFACTORS_LOWRES = "tissue_lowres_scalef"
    SCALEFACTORS_SPOT_DIAMETER_FULLRES = "spot_diameter_fullres"
    SCALEFACTORS_BIN_SIZE_UM = "bin_size_um"
    SCALEFACTORS_MICRONS_PER_PIXEL = "microns_per_pixel"

    # locations keys
    LOCATIONS_X = "pxl_col_in_fullres"
    LOCATIONS_Y = "pxl_row_in_fullres"
    BARCODE = "barcode"
    IN_TISSUE = "in_tissue"
    ARRAY_ROW = "array_row"
    ARRAY_COL = "array_col"

    # table keys
    REGION_KEY = "region"
    INSTANCE_KEY = "location_id"

    # feature slice file (it contains transformation matrices in the metadata)
    FEATURE_SLICE_FILE = "feature_slice.h5"

    # METADATA_KEYS
    METADATA_JSON = "metadata_json"
    HD_LAYOUT_JSON = "hd_layout_json"
    TRANSFORM = "transform"
    TRANSFORM_MATRICES = "transform_matrices"
    CYTASSIST_COLROW_TO_SPOT_COLROW = ("cytassist_colrow_to_spot_colrow",)
    SPOT_COLROW_TO_CYTASSIST_COLROW = ("spot_colrow_to_cytassist_colrow",)
    MICROSCOPE_COLROW_TO_SPOT_COLROW = ("microscope_colrow_to_spot_colrow",)
    SPOT_COLROW_TO_MICROSCOPE_COLROW = ("spot_colrow_to_microscope_colrow",)
    FILE_FORMAT = "file_format"<|MERGE_RESOLUTION|>--- conflicted
+++ resolved
@@ -148,11 +148,8 @@
 
     # specs keys
     ANALYSIS_SW_VERSION = "analysis_sw_version"
-<<<<<<< HEAD
-=======
     # spec which contains xeniumranger version whenever xeniumranger is used to resegment the data; the new, resegmented data
     # needs to be parsed by considering the xeniumranger version
->>>>>>> 999a6e9b
     XENIUM_RANGER = "xenium_ranger"
 
     # zarr file with labels file and cell summary keys
